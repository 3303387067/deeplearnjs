--- conflicted
+++ resolved
@@ -211,7 +211,6 @@
           <div class="sub-section-title mdl-typography--subhead">{{name}}</div>
           {{#symbols}}
           <div class="symbol">
-<<<<<<< HEAD
             <a href="#dl.{{displayName}}">dl.{{displayName}}</a>
           </div>
           {{/symbols}}
@@ -237,9 +236,6 @@
                 </span>
                {{/isClass}}
             </h5>
-=======
-            <h5># <a name="dl.{{displayName}}" href="#dl.{{displayName}}">dl.{{displayName}}</a>{{paramStr}}</h5>
->>>>>>> 0dccd952
 
             <div class="documentation">{{#renderMarkdown}}{{/renderMarkdown}}</div>
 
@@ -256,7 +252,6 @@
                 </span>
               </li>
               {{/parameters}}
-<<<<<<< HEAD
             </ul>
             <div class="returns mdl-typography--subhead">
               Returns: <code>{{returnType}}</code>
@@ -266,7 +261,7 @@
             {{#methods}}
             <div class="method">
               <div class="method-name">
-                <code>{{displayName}}{{paramStr}}</code>
+                <code>{{symbolName}}{{paramStr}}</code>
               </div>
               <div class="method-docs">
                 {{#optional}}(Optional){{/optional}} {{documentation}}
@@ -279,17 +274,6 @@
                       <code>{{name}}: {{type}}</code>
                     </span>
                     <span class="param-docs">
-=======
-              <h6>Returns: <code>{{returnType}}</code></h6>
-            {{/isFunction}}
-
-            {{#isClass}}
-              <h6>Methods:</h6>
-                {{#methods}}
-                  <div class="method">
-                    <div class="method-name"><code>{{symbolName}}{{paramStr}}</code></div>
-                    <div class="method-docs">
->>>>>>> 0dccd952
                       {{#optional}}(Optional){{/optional}} {{documentation}}
                     </span>
                   </li>
