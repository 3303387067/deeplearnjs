<<<<<<< HEAD
<head>
  <link rel="stylesheet" href="http://fonts.googleapis.com/css?family=Roboto:300,400,500,700" type="text/css">
  <link rel="stylesheet" href="https://code.getmdl.io/1.3.0/material.cyan-teal.min.css" />
  <meta name="viewport" content="width=device-width, initial-scale=1.0">

  <style>
    body {
      font-family: "Roboto", "Helvetica", "Arial", sans-serif;
      margin: 0;
      width: 100%;
      height: 100%;
    }

    a {
      color: inherit;
    }

    .container {
      display: flex;
      flex-direction: column;
    }

    .container nav {
      position: fixed;
      border-bottom: 1px solid lightgrey;
      padding: 10px;
      padding-left: 16px;
      width: 100%;
      height: 20px;
    }

    .container nav a {
      color: black;
      font-size: 18px
    }

    .container nav .title {
      display: inline-block;
      text-align: center;
    }

    .container .content-area {
      display: flex;
      flex-direction: row;
      /* height: 100vh; */
      /* overflow-y: hidden; */
      margin-top: 40px;
    }

    .container .content-area .toc {
      width: 25%;
      min-width: 250px;
      max-width: 350px;
      height: calc(100vh - 40px);
      overflow-y: auto;
      overflow-x: hidden;

    }

    .container .content-area .reference {
      flex-grow: 1;
      height: calc(100vh - 40px);
      overflow-y: auto;
      overflow-x: hidden;
      margin-left: 40px;
    }

    .section {
      padding: 16px;
      margin-left: 0px;
      margin-top: 16px;
      padding-bottom: 32px;
      /* border-bottom: 1px solid #d2d7da; */
    }



    .section-title {
      margin-bottom: 0px;
    }

    .subsection {
      margin-top: 16px;
      margin-left: 16px;
    }

    .sub-section-title {
      margin-bottom: 8px;
      font-weight: 400;
    }


    /* TOC Pane */
    .toc .section:nth-of-type(2) {
      margin-top: 0;
      padding-top: 0;
    }

    .toc .symbol {
      padding: 0;
      margin-left: 8px;
      margin-bottom: 4px;
      border: none;
    }

    .toc a {
      font-weight: normal;
      text-decoration-color: lightgrey;
    }

    /* .toc::-webkit-scrollbar {
      -webkit-appearance: none;
      width: 7px;
    }

    .toc::-webkit-scrollbar-thumb {
      border-radius: 4px;
      background-color: rgba(0, 0, 0, .5);
      -webkit-box-shadow: 0 0 1px rgba(255, 255, 255, .5);
    } */

    /* Reference Pane */

    .reference .section {
      max-width: 720px;
    }

    .reference .subsection {
      margin-top: 40px;
      margin-left: 0;
    }

    .reference .subsection-title {
      font-weight: 200;
      margin-bottom: 80px;
      border-bottom: 1px solid rgb(96,125,139);
    }
=======
<link rel="stylesheet" href="https://code.getmdl.io/1.3.0/material.cyan-teal.min.css" />
<style>
  body {
    margin: 10px;
  }
  .documentation {
    white-space: pre;
  }
  a {
    color: inherit;
  }
  code {
    background: #f7f7f7;
    color: #37474f;
    padding: 2px 4px;
    font: 500 90%/1 Roboto Mono,monospace;
    word-break: break-word;
  }
  .heading {
    margin-left: 16px;
    width: 600px;
  }
  .subheading {
    margin-left: 16px;
  }
  .symbol {
    padding-left: 16px;
    border-left: 1px solid #ccc;
    margin-bottom: 32px;
  }
  .parameter, .method {
    margin-left: 25px;
  }
  .param-name {
    margin: 12px 0;
  }
  .param-docs  {
    padding: 4px 12px;
  }
  .method-name {
    font-size: 20px;
  }
  .method-docs {
    padding: 12px 0 0 16px;
  }
</style>

<h3>deeplearn.js API Reference</h3>

{{#headings}}
  <div class="heading">
    <h3>{{name}}</h3>
    <div class="heading-description">{{description}}</div>
    {{#subheadings}}
      <div class="subheading">
        <h4>{{name}}</h4>
        <div class="subheading-description">{{description}}</div>
        {{#symbols}}
          <div class="symbol">
            <h5># <a name="dl.{{displayName}}" href="#dl.{{displayName}}">dl.{{displayName}}</a>{{paramStr}}</h5>

            <div class="documentation">{{documentation}}</div>

            {{#isFunction}}
              <h6>Parameters:</h6>
              {{#parameters}}
                <div class="parameter">
                  <div class="param-name"><code>{{name}}: {{type}}</code></div>
                  <div class="param-docs">
                    {{#optional}}(Optional){{/optional}} {{documentation}}
                  </div>
                </div>
              {{/parameters}}
              <h6>Returns: <code>{{returnType}}</code></h6>
            {{/isFunction}}
>>>>>>> 42a2c348

    code {
      background: #f7f7f7;
      color: #37474f;
      padding: 2px 4px;
      font: 500 90%/1 Roboto Mono, monospace;
      word-break: break-word;
    }

    .documentation {
      white-space: pre;
    }

    .reference .symbol {
      margin-left: 32px;
      margin-bottom: 80px;
      border-bottom: 1px dashed lightgrey;
      padding-bottom: 50px;
    }

    .reference .symbol .documentation p {
      margin: 0
    }

    .parameter {
      margin-bottom: 8px;
    }

    .parameter-heading, .returns {
      margin-top: 8px;
      font-weight: 500;
    }

    .method {
      margin-left: 25px;
    }

    .param-name {
      margin: 12px 0;
    }

    .param-docs {
      padding: 4px 12px;
    }

    .method-name {
      font-size: 20px;
    }

    .method-docs {
      padding: 12px 0 0 16px;
    }

    .source-ref {
      margin-top: 24px;
      font-style: italic;
    }

    .source-ref a {
      color: #346f91
    }

    .mdl-chip__text {
      vertical-align: baseline !important;
    }

    .class-chip {
      margin-left: 16px;
    }

  </style>
</head>

<body>
  <div class="container">
    <nav>
      <a href="index.html">deeplearn.js</a>
    </nav>

    <div class="content-area">
      <div class="toc">
        <div class="section">
          <div class='section-title mdl-typography--title'>API Reference </div>
          <div class="sub-section-title mdl-typography--subhead-color-contrast">(v 0.5)</div>
        </div>
        {{#headings}}
        <div class="section">
          <div class="section-title mdl-typography--title">{{name}}</div>
          {{#subheadings}}
          <div class="subsection">
            <div class="sub-section-title mdl-typography--subhead">{{name}}</div>
            {{#symbols}}
            <div class="symbol">
              <a href="#dl.{{displayName}}">dl.{{displayName}}</a>
            </div>
            {{/symbols}}
          </div>
          {{/subheadings}}
        </div>
        {{/headings}}
      </div>


      <div class="reference">
        {{#headings}}
        <div class="section">
          {{#subheadings}}
          <div class="subsection">
            <div class="subsection-title mdl-typography--display-3">{{../name}} &nbsp;/&nbsp; {{name}}</div>
            {{#symbols}}
            <div class="symbol">
              <h5>#
                <a name="dl.{{displayName}}" href="#dl.{{displayName}}">dl.{{displayName}}</a>{{paramStr}}
                {{#isClass}}
                  <span class="class-chip mdl-chip">
                    <span class="mdl-chip__text">Class</span>
                  </span>
                {{/isClass}}
              </h5>

              <div class="documentation">{{{markdown documentation}}}</div>

              {{#isFunction}}
              <div class="parameter-heading mdl-typography--subhead">Parameters:</div>
              <ul>
                {{#parameters}}
                <li class="parameter">
                  <span class="param-name">
                    <code>{{name}}: {{type}}</code>
                  </span>
                  <span class="param-docs">
                    {{#optional}}(Optional){{/optional}} {{{markdownInner documentation}}}
                  </span>
                </li>
                {{/parameters}}
              </ul>
              <div class="returns mdl-typography--subhead">
                Returns: <code>{{returnType}}</code>
              </div>
              {{/isFunction}} {{#isClass}}
              <h6>Methods:</h6>
              {{#methods}}
              <div class="method">
                <div class="method-name">
                  <code>{{symbolName}}{{paramStr}}</code>
                </div>
                <div class="method-docs">
                  {{#optional}}(Optional){{/optional}} {{{markdown documentation}}}

                  <div class="parameter-heading mdl-typography--subhead">Parameters:</div>
                  <ul>
                    {{#parameters}}
                    <li class="parameter">
                      <span class="param-name">
                        <code>{{name}}: {{type}}</code>
                      </span>
                      <span class="param-docs">
                        {{#optional}}(Optional){{/optional}} {{{markdownInner documentation}}}
                      </span>
                    </li>
                    {{/parameters}}
                  </ul>
                </div>
              </div>
              {{/methods}} {{/isClass}}

              <div class="source-ref">
                Defined in <a href="{{githubUrl}}" target=_blank>{{fileName}}</a>
              </div>
            </div>
            {{/symbols}}
          </div>
          {{/subheadings}}
        </div>
        {{/headings}}
      </div>
    </div>
  </div>
</body><|MERGE_RESOLUTION|>--- conflicted
+++ resolved
@@ -1,4 +1,3 @@
-<<<<<<< HEAD
 <head>
   <link rel="stylesheet" href="http://fonts.googleapis.com/css?family=Roboto:300,400,500,700" type="text/css">
   <link rel="stylesheet" href="https://code.getmdl.io/1.3.0/material.cyan-teal.min.css" />
@@ -136,83 +135,6 @@
       margin-bottom: 80px;
       border-bottom: 1px solid rgb(96,125,139);
     }
-=======
-<link rel="stylesheet" href="https://code.getmdl.io/1.3.0/material.cyan-teal.min.css" />
-<style>
-  body {
-    margin: 10px;
-  }
-  .documentation {
-    white-space: pre;
-  }
-  a {
-    color: inherit;
-  }
-  code {
-    background: #f7f7f7;
-    color: #37474f;
-    padding: 2px 4px;
-    font: 500 90%/1 Roboto Mono,monospace;
-    word-break: break-word;
-  }
-  .heading {
-    margin-left: 16px;
-    width: 600px;
-  }
-  .subheading {
-    margin-left: 16px;
-  }
-  .symbol {
-    padding-left: 16px;
-    border-left: 1px solid #ccc;
-    margin-bottom: 32px;
-  }
-  .parameter, .method {
-    margin-left: 25px;
-  }
-  .param-name {
-    margin: 12px 0;
-  }
-  .param-docs  {
-    padding: 4px 12px;
-  }
-  .method-name {
-    font-size: 20px;
-  }
-  .method-docs {
-    padding: 12px 0 0 16px;
-  }
-</style>
-
-<h3>deeplearn.js API Reference</h3>
-
-{{#headings}}
-  <div class="heading">
-    <h3>{{name}}</h3>
-    <div class="heading-description">{{description}}</div>
-    {{#subheadings}}
-      <div class="subheading">
-        <h4>{{name}}</h4>
-        <div class="subheading-description">{{description}}</div>
-        {{#symbols}}
-          <div class="symbol">
-            <h5># <a name="dl.{{displayName}}" href="#dl.{{displayName}}">dl.{{displayName}}</a>{{paramStr}}</h5>
-
-            <div class="documentation">{{documentation}}</div>
-
-            {{#isFunction}}
-              <h6>Parameters:</h6>
-              {{#parameters}}
-                <div class="parameter">
-                  <div class="param-name"><code>{{name}}: {{type}}</code></div>
-                  <div class="param-docs">
-                    {{#optional}}(Optional){{/optional}} {{documentation}}
-                  </div>
-                </div>
-              {{/parameters}}
-              <h6>Returns: <code>{{returnType}}</code></h6>
-            {{/isFunction}}
->>>>>>> 42a2c348
 
     code {
       background: #f7f7f7;
@@ -322,6 +244,7 @@
           {{#subheadings}}
           <div class="subsection">
             <div class="subsection-title mdl-typography--display-3">{{../name}} &nbsp;/&nbsp; {{name}}</div>
+            <div class="subheading-description">{{description}}</div>
             {{#symbols}}
             <div class="symbol">
               <h5>#
