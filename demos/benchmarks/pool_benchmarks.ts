--- conflicted
+++ resolved
@@ -45,12 +45,7 @@
     case 'avg':
       return (x: Array3D, filterSize: [number, number]|number,
               strides: [number, number]|number, pad: 'valid'|'same'|number) => {
-<<<<<<< HEAD
-        // return math.avgPool(x, filterSize, strides, pad);
-        return null;
-=======
         return math.avgPool(x.asType('float32'), filterSize, strides, pad);
->>>>>>> 52d0769c
       };
     default:
       throw new Error(`Not found such ops: ${option}`);
